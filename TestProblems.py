--- conflicted
+++ resolved
@@ -314,7 +314,6 @@
             return xdot
 
     def Jacobian(t, x):
-<<<<<<< HEAD
         """
         Jacobian of the PFR Advection-Diffusion-Reaction model with 3 states: CA, CB, T.
 
@@ -342,22 +341,13 @@
             Jacobian matrix of the system
 
         """
-        CA = x[:len(x)//3]
-        CB = x[len(x)//3:2*len(x)//3]
-        T = x[2*len(x)//3:]
-
+        CA, CB, T = x
         n = len(CA)
-        #CA, CB, T = x
         # Initialize derivatives
         dCA_dt = np.zeros(n)
         dCB_dt = np.zeros(n)
         dT_dt = np.zeros(n)
         # Reaction term
-=======
-        CA = x[:n]
-        CB = x[n:2*n]
-        T = x[2*n:]
->>>>>>> 0fa68d7e
         r = k(T) * CA * CB
 
         J_full = np.zeros((3*n, 3*n))
